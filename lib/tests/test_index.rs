--- conflicted
+++ resolved
@@ -428,12 +428,8 @@
             state: jj_lib::op_store::RemoteRefState::New,
         },
     );
-<<<<<<< HEAD
-=======
-    let repo = tx.commit("test").block_on().unwrap();
->>>>>>> d20a4c2c
-
-    let repo = tx.commit("test").unwrap();
+    let repo = tx.commit("test").block_on().unwrap();
+
     // All commits should be indexed
     assert!(index_has_id(repo.index(), commit_a.id()));
     assert!(index_has_id(repo.index(), commit_b.id()));
@@ -660,13 +656,8 @@
 
     let mut tx = repo.start_transaction();
     let commit_a = write_random_commit(tx.repo_mut());
-<<<<<<< HEAD
-    let repo = tx.commit("test").unwrap();
+    let repo = tx.commit("test").block_on().unwrap();
     assert!(index_has_id(repo.index(), commit_a.id()));
-=======
-    let repo = tx.commit("test").block_on().unwrap();
-    assert!(repo.index().has_id(commit_a.id()));
->>>>>>> d20a4c2c
 
     // jj <= 0.14 doesn't have "segments" directory
     let segments_dir = test_repo.repo_path().join("index").join("segments");
@@ -686,13 +677,8 @@
 
     let mut tx = repo.start_transaction();
     let commit_a = write_random_commit(tx.repo_mut());
-<<<<<<< HEAD
-    let repo = tx.commit("test").unwrap();
+    let repo = tx.commit("test").block_on().unwrap();
     assert!(index_has_id(repo.index(), commit_a.id()));
-=======
-    let repo = tx.commit("test").block_on().unwrap();
-    assert!(repo.index().has_id(commit_a.id()));
->>>>>>> d20a4c2c
 
     // Corrupt the index files
     let segments_dir = test_repo.repo_path().join("index").join("segments");
